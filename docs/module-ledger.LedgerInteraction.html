--- conflicted
+++ resolved
@@ -99,11 +99,7 @@
     
     <dt class="tag-source">Source:</dt>
     <dd class="tag-source"><ul class="dummy"><li>
-<<<<<<< HEAD
         <a href="ledger.js.html">ledger.js</a>, <a href="ledger.js.html#line121">line 121</a>
-=======
-        <a href="ledger.js.html">ledger.js</a>, <a href="ledger.js.html#line87">line 87</a>
->>>>>>> ab9f268d
     </li></ul></dd>
     
 
@@ -251,11 +247,7 @@
     
     <dt class="tag-source">Source:</dt>
     <dd class="tag-source"><ul class="dummy"><li>
-<<<<<<< HEAD
         <a href="ledger.js.html">ledger.js</a>, <a href="ledger.js.html#line131">line 131</a>
-=======
-        <a href="ledger.js.html">ledger.js</a>, <a href="ledger.js.html#line97">line 97</a>
->>>>>>> ab9f268d
     </li></ul></dd>
     
 
@@ -313,11 +305,7 @@
     
 
     
-<<<<<<< HEAD
     <h4 class="name" id="parse"><span class="type-signature"></span>parse<span class="signature">()</span><span class="type-signature"> &rarr; {void}</span></h4>
-=======
-    <h4 class="name" id="parse"><span class="type-signature"></span>parse<span class="signature">()</span><span class="type-signature"></span></h4>
->>>>>>> ab9f268d
     
 
     
@@ -374,11 +362,7 @@
     
     <dt class="tag-source">Source:</dt>
     <dd class="tag-source"><ul class="dummy"><li>
-<<<<<<< HEAD
         <a href="interaction.js.html">interaction.js</a>, <a href="interaction.js.html#line500">line 500</a>
-=======
-        <a href="interaction.js.html">interaction.js</a>, <a href="interaction.js.html#line482">line 482</a>
->>>>>>> ab9f268d
     </li></ul></dd>
     
 
@@ -401,7 +385,6 @@
 
 
 
-<<<<<<< HEAD
 <h5>Throws:</h5>
 
         
@@ -432,23 +415,6 @@
 
     </dd>
 </dl>
-=======
-
-
-
-
-
-
-
-        
-            
-
-    
-
-    
-    <h4 class="name" id="request"><span class="type-signature"></span>request<span class="signature">()</span><span class="type-signature"></span></h4>
-    
->>>>>>> ab9f268d
 
     
 
@@ -459,7 +425,6 @@
 </div>
 
 
-<<<<<<< HEAD
         
             
 
@@ -483,13 +448,6 @@
 
 
 
-=======
-
-
-
-
-
->>>>>>> ab9f268d
 
 
 
@@ -530,11 +488,7 @@
     
     <dt class="tag-source">Source:</dt>
     <dd class="tag-source"><ul class="dummy"><li>
-<<<<<<< HEAD
         <a href="interaction.js.html">interaction.js</a>, <a href="interaction.js.html#line489">line 489</a>
-=======
-        <a href="interaction.js.html">interaction.js</a>, <a href="interaction.js.html#line474">line 474</a>
->>>>>>> ab9f268d
     </li></ul></dd>
     
 
@@ -571,7 +525,6 @@
     
 
 
-<<<<<<< HEAD
 <h5>Returns:</h5>
 
         
@@ -594,12 +547,6 @@
 
 
 
-=======
-
-
-
-
->>>>>>> ab9f268d
 
         
             
@@ -667,11 +614,7 @@
     
     <dt class="tag-source">Source:</dt>
     <dd class="tag-source"><ul class="dummy"><li>
-<<<<<<< HEAD
         <a href="interaction.js.html">interaction.js</a>, <a href="interaction.js.html#line478">line 478</a>
-=======
-        <a href="interaction.js.html">interaction.js</a>, <a href="interaction.js.html#line466">line 466</a>
->>>>>>> ab9f268d
     </li></ul></dd>
     
 
@@ -729,11 +672,7 @@
     
 
     
-<<<<<<< HEAD
     <h4 class="name" id="withApp"><span class="type-signature">(async) </span>withApp<span class="signature">(callback)</span><span class="type-signature"> &rarr; {Promise}</span></h4>
-=======
-    <h4 class="name" id="withApp"><span class="type-signature">(async) </span>withApp<span class="signature">(callback)</span><span class="type-signature"></span></h4>
->>>>>>> ab9f268d
     
 
     
@@ -802,7 +741,6 @@
 <li>accepts two parameters, <code>app</code> and <code>transport</code>, which are the Ledger APIs for the bitcoin app and the transport layer, respectively.</li>
 </ul></td>
         </tr>
-<<<<<<< HEAD
 
     
     </tbody>
@@ -845,41 +783,6 @@
         <a href="ledger.js.html">ledger.js</a>, <a href="ledger.js.html#line181">line 181</a>
     </li></ul></dd>
     
-=======
-
-    
-    </tbody>
-</table>
-
-
-
-
-
-
-<dl class="details">
-
-    
-
-    
-
-    
-
-    
-
-    
-
-    
-
-    
-
-    
-
-    
-
-    
-
-    
->>>>>>> ab9f268d
 
     
 
@@ -891,7 +794,6 @@
     
 
     
-<<<<<<< HEAD
 </dl>
 
 
@@ -930,28 +832,6 @@
 </dl>
 
     
-=======
-
-    
-
-    
-</dl>
-
-
-
-
-
-
-
-
-
-
-
-
-
-
-
->>>>>>> ab9f268d
 
 
 
@@ -972,11 +852,7 @@
     
 
     
-<<<<<<< HEAD
     <h4 class="name" id="withTransport"><span class="type-signature">(async) </span>withTransport<span class="signature">(callback)</span><span class="type-signature"> &rarr; {Promise}</span></h4>
-=======
-    <h4 class="name" id="withTransport"><span class="type-signature">(async) </span>withTransport<span class="signature">(callback)</span><span class="type-signature"></span></h4>
->>>>>>> ab9f268d
     
 
     
@@ -1041,11 +917,7 @@
             
 
             <td class="description last"><ul>
-<<<<<<< HEAD
 <li>asynchronous function accepting a single parameter <code>transport</code></li>
-=======
-<li>accepts a single parameter <code>transport</code></li>
->>>>>>> ab9f268d
 </ul></td>
         </tr>
 
@@ -1087,11 +959,7 @@
     
     <dt class="tag-source">Source:</dt>
     <dd class="tag-source"><ul class="dummy"><li>
-<<<<<<< HEAD
         <a href="ledger.js.html">ledger.js</a>, <a href="ledger.js.html#line157">line 157</a>
-=======
-        <a href="ledger.js.html">ledger.js</a>, <a href="ledger.js.html#line122">line 122</a>
->>>>>>> ab9f268d
     </li></ul></dd>
     
 
@@ -1116,7 +984,6 @@
 
 
 
-<<<<<<< HEAD
 <h5>Returns:</h5>
 
         
@@ -1139,8 +1006,6 @@
 </dl>
 
     
-=======
->>>>>>> ab9f268d
 
 
 
@@ -1177,11 +1042,7 @@
 <br class="clear">
 
 <footer>
-<<<<<<< HEAD
     Documentation generated by <a href="https://github.com/jsdoc/jsdoc">JSDoc 3.6.3</a> on Tue Feb 11 2020 20:25:40 GMT-0700 (Mountain Standard Time)
-=======
-    Documentation generated by <a href="https://github.com/jsdoc/jsdoc">JSDoc 3.6.3</a> on Sun Jan 05 2020 16:43:31 GMT-0600 (Central Standard Time)
->>>>>>> ab9f268d
 </footer>
 
 <script> prettyPrint(); </script>

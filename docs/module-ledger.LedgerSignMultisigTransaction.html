<!DOCTYPE html>
<html lang="en">
<head>
    <meta charset="utf-8">
    <title>JSDoc: Class: LedgerSignMultisigTransaction</title>

    <script src="scripts/prettify/prettify.js"> </script>
    <script src="scripts/prettify/lang-css.js"> </script>
    <!--[if lt IE 9]>
      <script src="//html5shiv.googlecode.com/svn/trunk/html5.js"></script>
    <![endif]-->
    <link type="text/css" rel="stylesheet" href="styles/prettify-tomorrow.css">
    <link type="text/css" rel="stylesheet" href="styles/jsdoc-default.css">
</head>

<body>

<div id="main">

    <h1 class="page-title">Class: LedgerSignMultisigTransaction</h1>

    




<section>

<header>
    
        <h2><span class="attribs"><span class="type-signature"></span></span>
            <span class="ancestors"><a href="module-ledger.html">ledger</a>.</span>LedgerSignMultisigTransaction<span class="signature">(options)</span><span class="type-signature"></span></h2>
        
            <div class="class-description"><p>Returns a signature for a bitcoin transaction with inputs from one
or many multisig addresses.</p>
<ul>
<li><code>inputs</code> is an array of <code>UTXO</code> objects from <code>unchained-bitcoin</code></li>
<li><code>outputs</code> is an array of <code>TransactionOutput</code> objects from <code>unchained-bitcoin</code></li>
<li><code>bip32Paths</code> is an array of (<code>string</code>) BIP32 paths, one for each input, identifying the path on this device to sign that input with</li>
</ul></div>
        
    
</header>

<article>
    <div class="container-overview">
    
        

    
    <h2>Constructor</h2>
    

    
    <h4 class="name" id="LedgerSignMultisigTransaction"><span class="type-signature"></span>new LedgerSignMultisigTransaction<span class="signature">(options)</span><span class="type-signature"></span></h4>
    

    











    <h5>Parameters:</h5>
    

<table class="params">
    <thead>
    <tr>
        
        <th>Name</th>
        

        <th>Type</th>

        

        

        <th class="last">Description</th>
    </tr>
    </thead>

    <tbody>
    

        <tr>
            
                <td class="name"><code>options</code></td>
            

            <td class="type">
            
                
<span class="param-type">object</span>


            
            </td>

            

            

            <td class="description last"><p>options argument</p>
                <h6>Properties</h6>
                

<table class="params">
    <thead>
    <tr>
        
        <th>Name</th>
        

        <th>Type</th>

        

        

        <th class="last">Description</th>
    </tr>
    </thead>

    <tbody>
    

        <tr>
            
                <td class="name"><code>network</code></td>
            

            <td class="type">
            
                
<span class="param-type">string</span>


            
            </td>

            

            

            <td class="description last"><p>bitcoin network</p></td>
        </tr>

    

        <tr>
            
                <td class="name"><code>inputs</code></td>
            

            <td class="type">
            
                
<span class="param-type">array.&lt;object></span>


            
            </td>

            

            

            <td class="description last"><p>inputs for the transaction</p></td>
        </tr>

    

        <tr>
            
                <td class="name"><code>outputs</code></td>
            

            <td class="type">
            
                
<span class="param-type">array.&lt;object></span>


            
            </td>

            

            

            <td class="description last"><p>outputs for the transaction</p></td>
        </tr>

    

        <tr>
            
                <td class="name"><code>bip32Paths</code></td>
            

            <td class="type">
            
                
<span class="param-type">array.&lt;string></span>


            
            </td>

            

            

            <td class="description last"><p>BIP32 paths</p></td>
        </tr>

    
    </tbody>
</table>

            </td>
        </tr>

    
    </tbody>
</table>






<dl class="details">

    

    

    

    

    

    

    

    

    

    

    

    

    
    <dt class="tag-source">Source:</dt>
    <dd class="tag-source"><ul class="dummy"><li>
<<<<<<< HEAD
        <a href="ledger.js.html">ledger.js</a>, <a href="ledger.js.html#line683">line 683</a>
=======
        <a href="ledger.js.html">ledger.js</a>, <a href="ledger.js.html#line583">line 583</a>
>>>>>>> ab9f268d
    </li></ul></dd>
    

    

    

    
</dl>



















    <h5>Example</h5>
    
    <pre class="prettyprint"><code>import {
  generateMultisigFromHex, TESTNET, P2SH,
} from "unchained-bitcoin";
import {LedgerSignMultisigTransaction} from "unchained-wallets";
const redeemScript = "5...ae";
const inputs = [
  {
    txid: "8d276c76b3550b145e44d35c5833bae175e0351b4a5c57dc1740387e78f57b11",
    index: 1,
    multisig: generateMultisigFromHex(TESTNET, P2SH, redeemScript),
    amountSats: '1234000'
  },
  // other inputs...
];
const outputs = [
  {
    amountSats: '1299659',
    address: "2NGHod7V2TAAXC1iUdNmc6R8UUd4TVTuBmp"
  },
  // other outputs...
];
const interaction = new LedgerSignMultisigTransaction({
  network: TESTNET,
  inputs,
  outputs,
  bip32Paths: ["m/45'/0'/0'/0", // add more, 1 per input],
});
const signature = await interaction.run();
console.log(signatures);
// ["ababab...", // 1 per input]</code></pre>



    
    </div>

    
        <h3 class="subsection-title">Extends</h3>

        


    <ul>
        <li><a href="module-ledger.LedgerBitcoinInteraction.html">module:ledger.LedgerBitcoinInteraction</a></li>
    </ul>


    

    

    

    

    

    

    

    
        <h3 class="subsection-title">Methods</h3>

        
            

    

    
    <h4 class="name" id="messages"><span class="type-signature"></span>messages<span class="signature">()</span><span class="type-signature"> &rarr; {Array.&lt;<a href="module-interaction.html#.Message">module:interaction.Message</a>>}</span></h4>
    

    



<div class="description">
    <p>Adds messages describing the signing flow.</p>
</div>













<dl class="details">

    

    

    

    
    <dt class="tag-overrides">Overrides:</dt>
    <dd class="tag-overrides"><ul class="dummy"><li>
        <a href="module-ledger.LedgerBitcoinInteraction.html#messages">module:ledger.LedgerBitcoinInteraction#messages</a>
    </li></ul></dd>
    

    

    

    

    

    

    

    

    

    
    <dt class="tag-source">Source:</dt>
    <dd class="tag-source"><ul class="dummy"><li>
<<<<<<< HEAD
        <a href="ledger.js.html">ledger.js</a>, <a href="ledger.js.html#line696">line 696</a>
=======
        <a href="ledger.js.html">ledger.js</a>, <a href="ledger.js.html#line596">line 596</a>
>>>>>>> ab9f268d
    </li></ul></dd>
    

    

    

    
</dl>















<h5>Returns:</h5>

        
<div class="param-desc">
    <p>messages for this interaction</p>
</div>



<dl>
    <dt>
        Type
    </dt>
    <dd>
        
<span class="param-type">Array.&lt;<a href="module-interaction.html#.Message">module:interaction.Message</a>></span>


    </dd>
</dl>

    





        
            

    

    
<<<<<<< HEAD
    <h4 class="name" id="parse"><span class="type-signature"></span>parse<span class="signature">()</span><span class="type-signature"> &rarr; {void}</span></h4>
=======
    <h4 class="name" id="parse"><span class="type-signature"></span>parse<span class="signature">()</span><span class="type-signature"></span></h4>
>>>>>>> ab9f268d
    

    



<div class="description">
    <p>Throws an error.</p>
</div>













<dl class="details">

    

    

    

    
    <dt class="tag-overrides">Overrides:</dt>
    <dd class="tag-overrides"><ul class="dummy"><li>
        <a href="module-ledger.LedgerBitcoinInteraction.html#parse">module:ledger.LedgerBitcoinInteraction#parse</a>
    </li></ul></dd>
    

    

    

    

    

    

    

    

    

    
    <dt class="tag-source">Source:</dt>
    <dd class="tag-source"><ul class="dummy"><li>
<<<<<<< HEAD
        <a href="interaction.js.html">interaction.js</a>, <a href="interaction.js.html#line500">line 500</a>
=======
        <a href="interaction.js.html">interaction.js</a>, <a href="interaction.js.html#line482">line 482</a>
>>>>>>> ab9f268d
    </li></ul></dd>
    

    

    

    
</dl>













<<<<<<< HEAD
<h5>Throws:</h5>

        

    <div class="param-desc">
    
        <p>An error since this is a direct interaction.</p>
    
    </div>


    


<h5>Returns:</h5>

        


<dl>
    <dt>
        Type
    </dt>
    <dd>
        
<span class="param-type">void</span>


    </dd>
</dl>
=======







        
            

    

    
    <h4 class="name" id="request"><span class="type-signature"></span>request<span class="signature">()</span><span class="type-signature"></span></h4>
    
>>>>>>> ab9f268d

    



<div class="description">
    <p>Throws an error.</p>
</div>


<<<<<<< HEAD
        
            

    

    
    <h4 class="name" id="request"><span class="type-signature"></span>request<span class="signature">()</span><span class="type-signature"> &rarr; {void}</span></h4>
    

    



<div class="description">
    <p>Throws an error.</p>
</div>







=======





>>>>>>> ab9f268d






<dl class="details">

    

    

    

    
    <dt class="tag-overrides">Overrides:</dt>
    <dd class="tag-overrides"><ul class="dummy"><li>
        <a href="module-ledger.LedgerBitcoinInteraction.html#request">module:ledger.LedgerBitcoinInteraction#request</a>
    </li></ul></dd>
    

    

    

    

    

    

    

    

    

    
    <dt class="tag-source">Source:</dt>
    <dd class="tag-source"><ul class="dummy"><li>
<<<<<<< HEAD
        <a href="interaction.js.html">interaction.js</a>, <a href="interaction.js.html#line489">line 489</a>
=======
        <a href="interaction.js.html">interaction.js</a>, <a href="interaction.js.html#line474">line 474</a>
>>>>>>> ab9f268d
    </li></ul></dd>
    

    

    

    
</dl>













<h5>Throws:</h5>

        

    <div class="param-desc">
    
        <p>An error since this is a direct interaction.</p>
    
    </div>


    


<<<<<<< HEAD
<h5>Returns:</h5>

        


<dl>
    <dt>
        Type
    </dt>
    <dd>
        
<span class="param-type">void</span>


    </dd>
</dl>

    




=======




>>>>>>> ab9f268d

        
            

    

    
    <h4 class="name" id="run"><span class="type-signature">(async) </span>run<span class="signature">()</span><span class="type-signature"> &rarr; {Array.&lt;string>}</span></h4>
    

    



<div class="description">
    <p>See <a href="https://github.com/LedgerHQ/ledgerjs/tree/master/packages/hw-app-btc#signp2shtransaction">https://github.com/LedgerHQ/ledgerjs/tree/master/packages/hw-app-btc#signp2shtransaction</a>.</p>
<<<<<<< HEAD
<p>Input signatures produced will always have a trailing <code>...01</code>
<a href="https://bitcoin.org/en/glossary/sighash-all">SIGHASH_ALL</a>
byte.</p>
=======
>>>>>>> ab9f268d
</div>













<dl class="details">

    

    

    

    
    <dt class="tag-overrides">Overrides:</dt>
    <dd class="tag-overrides"><ul class="dummy"><li>
        <a href="module-ledger.LedgerBitcoinInteraction.html#run">module:ledger.LedgerBitcoinInteraction#run</a>
    </li></ul></dd>
    

    

    

    

    

    

    

    

    

    
    <dt class="tag-source">Source:</dt>
    <dd class="tag-source"><ul class="dummy"><li>
<<<<<<< HEAD
        <a href="ledger.js.html">ledger.js</a>, <a href="ledger.js.html#line831">line 831</a>
=======
        <a href="ledger.js.html">ledger.js</a>, <a href="ledger.js.html#line607">line 607</a>
>>>>>>> ab9f268d
    </li></ul></dd>
    

    

    

    
</dl>















<h5>Returns:</h5>

        
<div class="param-desc">
<<<<<<< HEAD
    <p>array of input signatures, one per input</p>
=======
    <p>signature, one per input</p>
>>>>>>> ab9f268d
</div>



<dl>
    <dt>
        Type
    </dt>
    <dd>
        
<span class="param-type">Array.&lt;string></span>


    </dd>
</dl>

    





        
            

    

    
<<<<<<< HEAD
    <h4 class="name" id="withApp"><span class="type-signature">(async) </span>withApp<span class="signature">(callback)</span><span class="type-signature"> &rarr; {Promise}</span></h4>
=======
    <h4 class="name" id="withApp"><span class="type-signature">(async) </span>withApp<span class="signature">(callback)</span><span class="type-signature"></span></h4>
>>>>>>> ab9f268d
    

    



<div class="description">
    <p>Can be called by a subclass during its <code>run()</code> method.</p>
<p>Creates a transport layer connection, initializes a bitcoin app
object, and passes control to the <code>callback</code> function, with the
app API as the first argument to the function and the transport
API as the second.</p>
<p>See the <a href="https://github.com/LedgerHQ/ledgerjs">Ledger API</a> for genereal information or the <a href="https://github.com/LedgerHQ/ledgerjs/tree/master/packages/hw-app-btc">bitcoin app API</a> for examples of API calls.</p>
</div>









    <h5>Parameters:</h5>
    

<table class="params">
    <thead>
    <tr>
        
        <th>Name</th>
        

        <th>Type</th>

        

        

        <th class="last">Description</th>
    </tr>
    </thead>

    <tbody>
    

        <tr>
            
                <td class="name"><code>callback</code></td>
            

            <td class="type">
            
                
<span class="param-type">function</span>


            
            </td>

            

            

            <td class="description last"><ul>
<li>accepts two parameters, <code>app</code> and <code>transport</code>, which are the Ledger APIs for the bitcoin app and the transport layer, respectively.</li>
</ul></td>
        </tr>
<<<<<<< HEAD

    
    </tbody>
</table>






<dl class="details">

    

    

    

    
    <dt class="tag-overrides">Overrides:</dt>
    <dd class="tag-overrides"><ul class="dummy"><li>
        <a href="module-ledger.LedgerBitcoinInteraction.html#withApp">module:ledger.LedgerBitcoinInteraction#withApp</a>
    </li></ul></dd>
    

    

    

    

    

    

    

    

    

    
    <dt class="tag-source">Source:</dt>
    <dd class="tag-source"><ul class="dummy"><li>
        <a href="ledger.js.html">ledger.js</a>, <a href="ledger.js.html#line181">line 181</a>
    </li></ul></dd>
    

    

    

    
=======

    
    </tbody>
</table>






<dl class="details">

    

    

    

    
    <dt class="tag-overrides">Overrides:</dt>
    <dd class="tag-overrides"><ul class="dummy"><li>
        <a href="module-ledger.LedgerBitcoinInteraction.html#withApp">module:ledger.LedgerBitcoinInteraction#withApp</a>
    </li></ul></dd>
    

    

    

    

    

    

    

    

    

    
    <dt class="tag-source">Source:</dt>
    <dd class="tag-source"><ul class="dummy"><li>
        <a href="ledger.js.html">ledger.js</a>, <a href="ledger.js.html#line145">line 145</a>
    </li></ul></dd>
    

    

    

    
>>>>>>> ab9f268d
</dl>















<<<<<<< HEAD
<h5>Returns:</h5>

        
<div class="param-desc">
    <p>does the work of setting up an app instance (and transport connection)g181</p>
</div>



<dl>
    <dt>
        Type
    </dt>
    <dd>
        
<span class="param-type">Promise</span>


    </dd>
</dl>

    
=======
>>>>>>> ab9f268d




    <h5>Example</h5>
    
    <pre class="prettyprint"><code>async run() {
  return await this.withApp(async (app, transport) => {
    return app.doSomething(); // Not a real Ledger bitcoin app API call
  });
}</code></pre>



        
            

    

    
<<<<<<< HEAD
    <h4 class="name" id="withTransport"><span class="type-signature">(async) </span>withTransport<span class="signature">(callback)</span><span class="type-signature"> &rarr; {Promise}</span></h4>
=======
    <h4 class="name" id="withTransport"><span class="type-signature">(async) </span>withTransport<span class="signature">(callback)</span><span class="type-signature"></span></h4>
>>>>>>> ab9f268d
    

    



<div class="description">
    <p>Can be called by a subclass during its <code>run()</code> method.</p>
<p>Creates a transport layer connection and passes control to the
<code>callback</code> function, with the transport API as the first argument
to the function.</p>
<p>See the <a href="https://github.com/LedgerHQ/ledgerjs">Ledger API</a> for general information or a <a href="https://github.com/LedgerHQ/ledgerjs/tree/master/packages/hw-transport-u2f">specific transport API</a> for examples of API calls.</p>
</div>









    <h5>Parameters:</h5>
    

<table class="params">
    <thead>
    <tr>
        
        <th>Name</th>
        

        <th>Type</th>

        

        

        <th class="last">Description</th>
    </tr>
    </thead>

    <tbody>
    

        <tr>
            
                <td class="name"><code>callback</code></td>
            

            <td class="type">
            
                
<span class="param-type">function</span>


            
            </td>

            

            

            <td class="description last"><ul>
<<<<<<< HEAD
<li>asynchronous function accepting a single parameter <code>transport</code></li>
=======
<li>accepts a single parameter <code>transport</code></li>
>>>>>>> ab9f268d
</ul></td>
        </tr>

    
    </tbody>
</table>






<dl class="details">

    

    

    

    
    <dt class="tag-overrides">Overrides:</dt>
    <dd class="tag-overrides"><ul class="dummy"><li>
        <a href="module-ledger.LedgerBitcoinInteraction.html#withTransport">module:ledger.LedgerBitcoinInteraction#withTransport</a>
    </li></ul></dd>
    

    

    

    

    

    

    

    

    

    
    <dt class="tag-source">Source:</dt>
    <dd class="tag-source"><ul class="dummy"><li>
<<<<<<< HEAD
        <a href="ledger.js.html">ledger.js</a>, <a href="ledger.js.html#line157">line 157</a>
=======
        <a href="ledger.js.html">ledger.js</a>, <a href="ledger.js.html#line122">line 122</a>
>>>>>>> ab9f268d
    </li></ul></dd>
    

    

    

    
</dl>















<<<<<<< HEAD
<h5>Returns:</h5>

        
<div class="param-desc">
    <p>does the work of setting up a transport connection</p>
</div>



<dl>
    <dt>
        Type
    </dt>
    <dd>
        
<span class="param-type">Promise</span>


    </dd>
</dl>

    
=======
>>>>>>> ab9f268d




    <h5>Example</h5>
    
    <pre class="prettyprint"><code>async run() {
  return await this.withTransport(async (transport) => {
    return transport.doSomething(); // Not a real Ledger transport API call
  });
}</code></pre>



        
    

    

    
</article>

</section>




</div>

<nav>
    <h2><a href="index.html">Home</a></h2><h3>Modules</h3><ul><li><a href="module-hermit.html">hermit</a></li><li><a href="module-interaction.html">interaction</a></li><li><a href="module-ledger.html">ledger</a></li><li><a href="module-trezor.html">trezor</a></li></ul><h3>Classes</h3><ul><li><a href="module-hermit.HermitDisplayer.html">HermitDisplayer</a></li><li><a href="module-hermit.HermitExportExtendedPublicKey.html">HermitExportExtendedPublicKey</a></li><li><a href="module-hermit.HermitExportPublicKey.html">HermitExportPublicKey</a></li><li><a href="module-hermit.HermitInteraction.html">HermitInteraction</a></li><li><a href="module-hermit.HermitReader.html">HermitReader</a></li><li><a href="module-hermit.HermitSignTransaction.html">HermitSignTransaction</a></li><li><a href="module-interaction.DirectKeystoreInteraction.html">DirectKeystoreInteraction</a></li><li><a href="module-interaction.IndirectKeystoreInteraction.html">IndirectKeystoreInteraction</a></li><li><a href="module-interaction.KeystoreInteraction.html">KeystoreInteraction</a></li><li><a href="module-interaction.UnsupportedInteraction.html">UnsupportedInteraction</a></li><li><a href="module-ledger.LedgerBitcoinInteraction.html">LedgerBitcoinInteraction</a></li><li><a href="module-ledger.LedgerDashboardInteraction.html">LedgerDashboardInteraction</a></li><li><a href="module-ledger.LedgerExportPublicKey.html">LedgerExportPublicKey</a></li><li><a href="module-ledger.LedgerGetMetadata.html">LedgerGetMetadata</a></li><li><a href="module-ledger.LedgerInteraction.html">LedgerInteraction</a></li><li><a href="module-ledger.LedgerSignMultisigTransaction.html">LedgerSignMultisigTransaction</a></li><li><a href="module-ledger-LedgerExportHDNode.html">LedgerExportHDNode</a></li><li><a href="module-trezor.TrezorConfirmMultisigAddress.html">TrezorConfirmMultisigAddress</a></li><li><a href="module-trezor.TrezorExportExtendedPublicKey.html">TrezorExportExtendedPublicKey</a></li><li><a href="module-trezor.TrezorExportHDNode.html">TrezorExportHDNode</a></li><li><a href="module-trezor.TrezorExportPublicKey.html">TrezorExportPublicKey</a></li><li><a href="module-trezor.TrezorGetMetadata.html">TrezorGetMetadata</a></li><li><a href="module-trezor.TrezorInteraction.html">TrezorInteraction</a></li><li><a href="module-trezor.TrezorSignMultisigTransaction.html">TrezorSignMultisigTransaction</a></li></ul><h3>Global</h3><ul><li><a href="global.html#ConfirmMultisigAddress">ConfirmMultisigAddress</a></li><li><a href="global.html#DIRECT_KEYSTORES">DIRECT_KEYSTORES</a></li><li><a href="global.html#ExportExtendedPublicKey">ExportExtendedPublicKey</a></li><li><a href="global.html#ExportPublicKey">ExportPublicKey</a></li><li><a href="global.html#GetMetadata">GetMetadata</a></li><li><a href="global.html#INDIRECT_KEYSTORES">INDIRECT_KEYSTORES</a></li><li><a href="global.html#KEYSTORES">KEYSTORES</a></li><li><a href="global.html#SignMultisigTransaction">SignMultisigTransaction</a></li><li><a href="global.html#VERSION">VERSION</a></li></ul>
</nav>

<br class="clear">

<footer>
<<<<<<< HEAD
    Documentation generated by <a href="https://github.com/jsdoc/jsdoc">JSDoc 3.6.3</a> on Tue Feb 11 2020 20:25:40 GMT-0700 (Mountain Standard Time)
=======
    Documentation generated by <a href="https://github.com/jsdoc/jsdoc">JSDoc 3.6.3</a> on Sun Jan 05 2020 16:43:31 GMT-0600 (Central Standard Time)
>>>>>>> ab9f268d
</footer>

<script> prettyPrint(); </script>
<script src="scripts/linenumber.js"> </script>
</body>
</html><|MERGE_RESOLUTION|>--- conflicted
+++ resolved
@@ -267,11 +267,7 @@
     
     <dt class="tag-source">Source:</dt>
     <dd class="tag-source"><ul class="dummy"><li>
-<<<<<<< HEAD
         <a href="ledger.js.html">ledger.js</a>, <a href="ledger.js.html#line683">line 683</a>
-=======
-        <a href="ledger.js.html">ledger.js</a>, <a href="ledger.js.html#line583">line 583</a>
->>>>>>> ab9f268d
     </li></ul></dd>
     
 
@@ -429,11 +425,7 @@
     
     <dt class="tag-source">Source:</dt>
     <dd class="tag-source"><ul class="dummy"><li>
-<<<<<<< HEAD
         <a href="ledger.js.html">ledger.js</a>, <a href="ledger.js.html#line696">line 696</a>
-=======
-        <a href="ledger.js.html">ledger.js</a>, <a href="ledger.js.html#line596">line 596</a>
->>>>>>> ab9f268d
     </li></ul></dd>
     
 
@@ -491,11 +483,7 @@
     
 
     
-<<<<<<< HEAD
     <h4 class="name" id="parse"><span class="type-signature"></span>parse<span class="signature">()</span><span class="type-signature"> &rarr; {void}</span></h4>
-=======
-    <h4 class="name" id="parse"><span class="type-signature"></span>parse<span class="signature">()</span><span class="type-signature"></span></h4>
->>>>>>> ab9f268d
     
 
     
@@ -552,11 +540,7 @@
     
     <dt class="tag-source">Source:</dt>
     <dd class="tag-source"><ul class="dummy"><li>
-<<<<<<< HEAD
         <a href="interaction.js.html">interaction.js</a>, <a href="interaction.js.html#line500">line 500</a>
-=======
-        <a href="interaction.js.html">interaction.js</a>, <a href="interaction.js.html#line482">line 482</a>
->>>>>>> ab9f268d
     </li></ul></dd>
     
 
@@ -579,7 +563,6 @@
 
 
 
-<<<<<<< HEAD
 <h5>Throws:</h5>
 
         
@@ -610,23 +593,6 @@
 
     </dd>
 </dl>
-=======
-
-
-
-
-
-
-
-        
-            
-
-    
-
-    
-    <h4 class="name" id="request"><span class="type-signature"></span>request<span class="signature">()</span><span class="type-signature"></span></h4>
-    
->>>>>>> ab9f268d
 
     
 
@@ -637,7 +603,6 @@
 </div>
 
 
-<<<<<<< HEAD
         
             
 
@@ -661,13 +626,6 @@
 
 
 
-=======
-
-
-
-
-
->>>>>>> ab9f268d
 
 
 
@@ -708,11 +666,7 @@
     
     <dt class="tag-source">Source:</dt>
     <dd class="tag-source"><ul class="dummy"><li>
-<<<<<<< HEAD
         <a href="interaction.js.html">interaction.js</a>, <a href="interaction.js.html#line489">line 489</a>
-=======
-        <a href="interaction.js.html">interaction.js</a>, <a href="interaction.js.html#line474">line 474</a>
->>>>>>> ab9f268d
     </li></ul></dd>
     
 
@@ -749,7 +703,6 @@
     
 
 
-<<<<<<< HEAD
 <h5>Returns:</h5>
 
         
@@ -772,12 +725,6 @@
 
 
 
-=======
-
-
-
-
->>>>>>> ab9f268d
 
         
             
@@ -794,12 +741,9 @@
 
 <div class="description">
     <p>See <a href="https://github.com/LedgerHQ/ledgerjs/tree/master/packages/hw-app-btc#signp2shtransaction">https://github.com/LedgerHQ/ledgerjs/tree/master/packages/hw-app-btc#signp2shtransaction</a>.</p>
-<<<<<<< HEAD
 <p>Input signatures produced will always have a trailing <code>...01</code>
 <a href="https://bitcoin.org/en/glossary/sighash-all">SIGHASH_ALL</a>
 byte.</p>
-=======
->>>>>>> ab9f268d
 </div>
 
 
@@ -848,11 +792,7 @@
     
     <dt class="tag-source">Source:</dt>
     <dd class="tag-source"><ul class="dummy"><li>
-<<<<<<< HEAD
         <a href="ledger.js.html">ledger.js</a>, <a href="ledger.js.html#line831">line 831</a>
-=======
-        <a href="ledger.js.html">ledger.js</a>, <a href="ledger.js.html#line607">line 607</a>
->>>>>>> ab9f268d
     </li></ul></dd>
     
 
@@ -881,11 +821,7 @@
 
         
 <div class="param-desc">
-<<<<<<< HEAD
     <p>array of input signatures, one per input</p>
-=======
-    <p>signature, one per input</p>
->>>>>>> ab9f268d
 </div>
 
 
@@ -914,11 +850,7 @@
     
 
     
-<<<<<<< HEAD
     <h4 class="name" id="withApp"><span class="type-signature">(async) </span>withApp<span class="signature">(callback)</span><span class="type-signature"> &rarr; {Promise}</span></h4>
-=======
-    <h4 class="name" id="withApp"><span class="type-signature">(async) </span>withApp<span class="signature">(callback)</span><span class="type-signature"></span></h4>
->>>>>>> ab9f268d
     
 
     
@@ -987,7 +919,6 @@
 <li>accepts two parameters, <code>app</code> and <code>transport</code>, which are the Ledger APIs for the bitcoin app and the transport layer, respectively.</li>
 </ul></td>
         </tr>
-<<<<<<< HEAD
 
     
     </tbody>
@@ -1041,61 +972,6 @@
     
 
     
-=======
-
-    
-    </tbody>
-</table>
-
-
-
-
-
-
-<dl class="details">
-
-    
-
-    
-
-    
-
-    
-    <dt class="tag-overrides">Overrides:</dt>
-    <dd class="tag-overrides"><ul class="dummy"><li>
-        <a href="module-ledger.LedgerBitcoinInteraction.html#withApp">module:ledger.LedgerBitcoinInteraction#withApp</a>
-    </li></ul></dd>
-    
-
-    
-
-    
-
-    
-
-    
-
-    
-
-    
-
-    
-
-    
-
-    
-    <dt class="tag-source">Source:</dt>
-    <dd class="tag-source"><ul class="dummy"><li>
-        <a href="ledger.js.html">ledger.js</a>, <a href="ledger.js.html#line145">line 145</a>
-    </li></ul></dd>
-    
-
-    
-
-    
-
-    
->>>>>>> ab9f268d
 </dl>
 
 
@@ -1112,7 +988,6 @@
 
 
 
-<<<<<<< HEAD
 <h5>Returns:</h5>
 
         
@@ -1135,8 +1010,6 @@
 </dl>
 
     
-=======
->>>>>>> ab9f268d
 
 
 
@@ -1157,11 +1030,7 @@
     
 
     
-<<<<<<< HEAD
     <h4 class="name" id="withTransport"><span class="type-signature">(async) </span>withTransport<span class="signature">(callback)</span><span class="type-signature"> &rarr; {Promise}</span></h4>
-=======
-    <h4 class="name" id="withTransport"><span class="type-signature">(async) </span>withTransport<span class="signature">(callback)</span><span class="type-signature"></span></h4>
->>>>>>> ab9f268d
     
 
     
@@ -1226,11 +1095,7 @@
             
 
             <td class="description last"><ul>
-<<<<<<< HEAD
 <li>asynchronous function accepting a single parameter <code>transport</code></li>
-=======
-<li>accepts a single parameter <code>transport</code></li>
->>>>>>> ab9f268d
 </ul></td>
         </tr>
 
@@ -1277,11 +1142,7 @@
     
     <dt class="tag-source">Source:</dt>
     <dd class="tag-source"><ul class="dummy"><li>
-<<<<<<< HEAD
         <a href="ledger.js.html">ledger.js</a>, <a href="ledger.js.html#line157">line 157</a>
-=======
-        <a href="ledger.js.html">ledger.js</a>, <a href="ledger.js.html#line122">line 122</a>
->>>>>>> ab9f268d
     </li></ul></dd>
     
 
@@ -1306,7 +1167,6 @@
 
 
 
-<<<<<<< HEAD
 <h5>Returns:</h5>
 
         
@@ -1329,8 +1189,6 @@
 </dl>
 
     
-=======
->>>>>>> ab9f268d
 
 
 
@@ -1367,11 +1225,7 @@
 <br class="clear">
 
 <footer>
-<<<<<<< HEAD
     Documentation generated by <a href="https://github.com/jsdoc/jsdoc">JSDoc 3.6.3</a> on Tue Feb 11 2020 20:25:40 GMT-0700 (Mountain Standard Time)
-=======
-    Documentation generated by <a href="https://github.com/jsdoc/jsdoc">JSDoc 3.6.3</a> on Sun Jan 05 2020 16:43:31 GMT-0600 (Central Standard Time)
->>>>>>> ab9f268d
 </footer>
 
 <script> prettyPrint(); </script>
